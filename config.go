// Copyright (c) 2014 The SkyDNS Authors. All rights reserved.
// Use of this source code is governed by The MIT License (MIT) that can be
// found in the LICENSE file.

package main

import (
	"encoding/json"
	"fmt"
	"log"
	"net"
	"strings"
	"time"

	"github.com/coreos/go-etcd/etcd"
	"github.com/miekg/dns"
)

// Config provides options to the SkyDNS resolver.
type Config struct {
	// The ip:port SkyDNS should be listening on for incoming DNS requests.
	DnsAddr string `json:"dns_addr,omitempty"`
	// The domain SkyDNS is authoritative for, defaults to skydns.local.
	Domain string `json:"domain,omitempty"`
	DNSSEC string `json:"dnssec,omitempty"`
	// Round robin A/AAAA replies. Default is true.
	RoundRobin bool `json:"round_robin,omitempty"`
	// List of ip:port, seperated by commas of recursive nameservers to forward queries to.
	Nameservers []string      `json:"nameservers,omitempty"`
	ReadTimeout time.Duration `json:"read_timeout,omitempty"`
	// Default priority on SRV records when none is given. Defaults to 10.
	Priority uint16 `json:"priority"`
	// Default TTL, in seconds, when none is given in etcd. Defaults to 3600.
	Ttl uint32 `json:"ttl,omitempty"`
	// Minimum TTL, in seconds, for NXDOMAIN responses. Defaults to 300.
	MinTtl uint32 `json:"min_ttl,omitempty"`

	// DNSSEC key material
	PubKey       *dns.DNSKEY    `json:"-"`
	KeyTag       uint16         `json:"-"`
	PrivKey      dns.PrivateKey `json:"-"`
	DomainLabels int            `json:"-"`
}

func LoadConfig(client *etcd.Client) (*Config, error) {
	config := &Config{ReadTimeout: 0, Domain: "", DnsAddr: "", DNSSEC: ""}
	n, err := client.Get("/skydns/config", false, false)
	if err != nil {
		log.Println("error getting config from etcd:", err)
		log.Println("falling back to local configuration")
		c, err := dns.ClientConfigFromFile("/etc/resolv.conf")
		if err != nil {
			return nil, err
		}
		for _, s := range c.Servers {
			config.Nameservers = append(config.Nameservers, net.JoinHostPort(s, c.Port))
		}
		return config, nil
	}
	if err := json.Unmarshal([]byte(n.Node.Value), &config); err != nil {
		return nil, err
	}
	if err := setDefaults(config); err != nil {
		return nil, err
	}
	log.Println("successfully initialized configuration from etcd")
	return config, nil
}

func setDefaults(config *Config) error {
	if config.ReadTimeout == 0 {
		config.ReadTimeout = 2 * time.Second
	}
	if config.DnsAddr == "" {
		config.DnsAddr = "127.0.0.1:53"
	}
	if config.Domain == "" {
		config.Domain = "skydns.local"
	}
	if config.MinTtl == 0 {
		config.MinTtl = 60
	}
	if config.Ttl == 0 {
		config.Ttl = 3600
	}
	if config.Priority == 0 {
		config.Priority = 10
	}

	if len(config.Nameservers) == 0 {
		c, err := dns.ClientConfigFromFile("/etc/resolv.conf")
		if err != nil {
			return err
		}
		for _, s := range c.Servers {
			config.Nameservers = append(config.Nameservers, net.JoinHostPort(s, c.Port))
		}
	}
	config.Domain = dns.Fqdn(strings.ToLower(config.Domain))
	config.DomainLabels = dns.CountLabel(config.Domain)
	if config.DNSSEC != "" {
<<<<<<< HEAD
		// For some reason the + are replaced by spaces in etcd. Re-replace them.
		keyfile := strings.Replace(config.DNSSEC, " ",  "+", -1)
=======
		// For some reason the + are replaces by spaces in etcd. Re-replace them
		keyfile := strings.Replace(config.DNSSEC, " ", "+", -1)
>>>>>>> b367e3a1
		k, p, err := ParseKeyFile(keyfile)
		if err != nil {
			return err
		}
		if k.Header().Name != dns.Fqdn(config.Domain) {
			return fmt.Errorf("ownername of DNSKEY must match SkyDNS domain")
		}
		k.Header().Ttl = config.Ttl
		config.PubKey = k
		config.KeyTag = k.KeyTag()
		config.PrivKey = p
	}
	return nil
}<|MERGE_RESOLUTION|>--- conflicted
+++ resolved
@@ -99,13 +99,8 @@
 	config.Domain = dns.Fqdn(strings.ToLower(config.Domain))
 	config.DomainLabels = dns.CountLabel(config.Domain)
 	if config.DNSSEC != "" {
-<<<<<<< HEAD
-		// For some reason the + are replaced by spaces in etcd. Re-replace them.
-		keyfile := strings.Replace(config.DNSSEC, " ",  "+", -1)
-=======
 		// For some reason the + are replaces by spaces in etcd. Re-replace them
 		keyfile := strings.Replace(config.DNSSEC, " ", "+", -1)
->>>>>>> b367e3a1
 		k, p, err := ParseKeyFile(keyfile)
 		if err != nil {
 			return err
