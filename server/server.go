--- conflicted
+++ resolved
@@ -385,93 +385,38 @@
 		}
 		// Lookup s.config.DnsDomain
 		records, extra, err := s.NSRecords(q, s.config.dnsDomain)
-<<<<<<< HEAD
 		if isEtcdNameError(err, s) {
 			s.NameError(m, req)
 			return
-=======
-		if err != nil {
-			if e, ok := err.(*etcd.EtcdError); ok {
-				if e.ErrorCode == 100 {
-					s.NameError(m, req)
-					return
-				}
-			}
-			logf("got error from backend: %s", err)
->>>>>>> fd2c059c
 		}
 		m.Answer = append(m.Answer, records...)
 		m.Extra = append(m.Extra, extra...)
 	case dns.TypeA, dns.TypeAAAA:
 		records, err := s.AddressRecords(q, name, nil, bufsize, dnssec, false)
-<<<<<<< HEAD
 		if isEtcdNameError(err, s) {
 			s.NameError(m, req)
 			return
-=======
-		if err != nil {
-			if e, ok := err.(*etcd.EtcdError); ok {
-				if e.ErrorCode == 100 {
-					s.NameError(m, req)
-					return
-				}
-			}
-			logf("got error from backend: %s", err)
->>>>>>> fd2c059c
 		}
 		m.Answer = append(m.Answer, records...)
 	case dns.TypeTXT:
 		records, err := s.TXTRecords(q, name)
-<<<<<<< HEAD
 		if isEtcdNameError(err, s) {
 			s.NameError(m, req)
 			return
-=======
-		if err != nil {
-			if e, ok := err.(*etcd.EtcdError); ok {
-				if e.ErrorCode == 100 {
-					s.NameError(m, req)
-					return
-				}
-			}
-			logf("got error from backend: %s", err)
->>>>>>> fd2c059c
 		}
 		m.Answer = append(m.Answer, records...)
 	case dns.TypeCNAME:
 		records, err := s.CNAMERecords(q, name)
-<<<<<<< HEAD
 		if isEtcdNameError(err, s) {
 			s.NameError(m, req)
 			return
-=======
-		if err != nil {
-			if e, ok := err.(*etcd.EtcdError); ok {
-				if e.ErrorCode == 100 {
-					s.NameError(m, req)
-					return
-				}
-			}
-			logf("got error from backend: %s", err)
->>>>>>> fd2c059c
 		}
 		m.Answer = append(m.Answer, records...)
 	case dns.TypeMX:
 		records, extra, err := s.MXRecords(q, name, bufsize, dnssec)
-<<<<<<< HEAD
 		if isEtcdNameError(err, s) {
 			s.NameError(m, req)
 			return
-=======
-		if err != nil {
-			if e, ok := err.(*etcd.EtcdError); ok {
-				if e.ErrorCode == 100 {
-					s.NameError(m, req)
-					return
-				}
-			}
-			logf("got error from backend: %s", err)
->>>>>>> fd2c059c
 		}
 		m.Answer = append(m.Answer, records...)
 		m.Extra = append(m.Extra, extra...)
@@ -484,10 +429,7 @@
 				s.NameError(m, req)
 				return
 			}
-<<<<<<< HEAD
-=======
 			logf("got error from backend: %s", err)
->>>>>>> fd2c059c
 			if q.Qtype == dns.TypeSRV { // Otherwise NODATA
 				s.ServerFailure(m, req)
 				return
